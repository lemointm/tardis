# cython: profile=False
# cython: boundscheck=False
# cython: wraparound=False
# cython: cdivision=True


import logging
import time

import numpy as np
cimport numpy as np
from astropy import constants
from astropy import units

np.import_array()

ctypedef np.int64_t int_type_t

cdef extern from "src/cmontecarlo.h":
<<<<<<< HEAD
=======
    ctypedef enum rpacket_status_t:
        TARDIS_PACKET_STATUS_IN_PROCESS = 0
        TARDIS_PACKET_STATUS_EMITTED = 1
        TARDIS_PACKET_STATUS_REABSORBED = 2

    ctypedef enum ContinuumProcessesStatus:
        CONTINUUM_OFF = 0
        CONTINUUM_ON = 1

    ctypedef struct rpacket_t:
        double nu
        double mu
        double energy
        double r
        double tau_event
        double nu_line
        int_type_t current_shell_id
        int_type_t next_line_id
        int_type_t last_line
        int_type_t close_line
        int_type_t recently_crossed_boundary
        int_type_t virtual_packet_flag
        int_type_t virtual_packet
        int_type_t current_continuum_id;
        double d_line
        double d_electron
        double d_boundary
        double d_cont
        rpacket_status_t next_shell_id
        double chi_th
        double chi_cont
        double chi_ff
        double chi_bf

>>>>>>> 2ed8adc5
    ctypedef struct storage_model_t:
        double *packet_nus
        double *packet_mus
        double *packet_energies
        double *output_nus
        double *output_energies
        int_type_t *last_line_interaction_in_id
        int_type_t *last_line_interaction_out_id
        int_type_t *last_line_interaction_shell_id
        int_type_t *last_interaction_type
        int_type_t no_of_packets
        int_type_t no_of_shells
        double *r_inner
        double *r_outer
        double *v_inner
        double time_explosion
        double inverse_time_explosion
        double *electron_densities
        double *inverse_electron_densities
        double *line_list_nu
        double *line_lists_tau_sobolevs
        double *continuum_list_nu
        int_type_t line_lists_tau_sobolevs_nd
        double *line_lists_j_blues
        int_type_t line_lists_j_blues_nd
        int_type_t no_of_lines
        int_type_t no_of_edges
        int_type_t line_interaction_id
        double *transition_probabilities
        int_type_t transition_probabilities_nd
        int_type_t *line2macro_level_upper
        int_type_t *macro_block_references
        int_type_t *transition_type
        int_type_t *destination_level_id
        int_type_t *transition_line_id
        double *js
        double *nubars
        double spectrum_virt_start_nu
        double spectrum_virt_end_nu
        double spectrum_start_nu
        double spectrum_delta_nu
        double spectrum_end_nu
        double *spectrum_virt_nu
        double sigma_thomson
        double inverse_sigma_thomson
        double inner_boundary_albedo
        int_type_t reflective_inner_boundary
<<<<<<< HEAD
=======
        int_type_t current_packet_id
        double *chi_bf_tmp_partial
        double *t_electrons
        double *l_pop
        double *l_pop_r
        ContinuumProcessesStatus cont_status

    int_type_t montecarlo_one_packet(storage_model_t *storage, rpacket_t *packet, int_type_t virtual_mode)
    int rpacket_init(rpacket_t *packet, storage_model_t *storage, int packet_index, int virtual_packet_flag)
    double rpacket_get_nu(rpacket_t *packet)
    double rpacket_get_energy(rpacket_t *packet)
    void initialize_random_kit(unsigned long seed)

>>>>>>> 2ed8adc5

    void montecarlo_main_loop(storage_model_t * storage, int_type_t virtual_packet_flag, int nthreads, unsigned long seed)

def montecarlo_radial1d(model, int_type_t virtual_packet_flag=0, int nthreads=4):
    """
    Parameters
    ----------
    model : `tardis.model_radial_oned.ModelRadial1D`
        complete model
    param photon_packets : PacketSource object
        photon packets

    Returns
    -------
    output_nus : `numpy.ndarray`
    output_energies : `numpy.ndarray`

    TODO
                    np.ndarray[double, ndim=1] line_list_nu,
                    np.ndarray[double, ndim=2] tau_lines,
                    np.ndarray[double, ndim=1] ne,
                    double packet_energy,
                    np.ndarray[double, ndim=2] p_transition,
                    np.ndarray[int_type_t, ndim=1] type_transition,
                    np.ndarray[int_type_t, ndim=1] target_level_id,
                    np.ndarray[int_type_t, ndim=1] target_line_id,
                    np.ndarray[int_type_t, ndim=1] unroll_reference,
                    np.ndarray[int_type_t, ndim=1] line2level,
                    int_type_t log_packets,
                    int_type_t do_scatter
    """
    cdef storage_model_t storage
    cdef np.ndarray[double, ndim=1] packet_nus = model.packet_src.packet_nus
    storage.packet_nus = <double*> packet_nus.data
    cdef np.ndarray[double, ndim=1] packet_mus = model.packet_src.packet_mus
    storage.packet_mus = <double*> packet_mus.data
    cdef np.ndarray[double, ndim=1] packet_energies = model.packet_src.packet_energies
    storage.packet_energies = <double*> packet_energies.data
    storage.no_of_packets = packet_nus.size
    # Setup of structure
    structure = model.tardis_config.structure
    storage.no_of_shells = structure.no_of_shells
    cdef np.ndarray[double, ndim=1] r_inner = structure.r_inner.to('cm').value
    storage.r_inner = <double*> r_inner.data
    cdef np.ndarray[double, ndim=1] r_outer = structure.r_outer.to('cm').value
    storage.r_outer = <double*> r_outer.data
    cdef np.ndarray[double, ndim=1] v_inner = structure.v_inner.to('cm/s').value
    storage.v_inner = <double*> v_inner.data
    # Setup the rest
    # times
    storage.time_explosion = model.tardis_config.supernova.time_explosion.to('s').value
    storage.inverse_time_explosion = 1.0 / storage.time_explosion
    #electron density
    cdef np.ndarray[double, ndim=1] electron_densities = model.plasma_array.electron_densities.values
    storage.electron_densities = <double*> electron_densities.data
    cdef np.ndarray[double, ndim=1] inverse_electron_densities = 1.0 / electron_densities
    storage.inverse_electron_densities = <double*> inverse_electron_densities.data
    # Switch for continuum processes
    storage.cont_status = CONTINUUM_OFF
    # Continuum data
    cdef np.ndarray[double, ndim=1] continuum_list_nu
    cdef np.ndarray[double, ndim =1] chi_bf_tmp_partial
    cdef np.ndarray[double, ndim=1] l_pop
    cdef np.ndarray[double, ndim=1] l_pop_r
    if storage.cont_status == CONTINUUM_ON:
        continuum_list_nu = np.array([9.0e14, 8.223e14, 6.0e14, 3.5e14, 3.0e14])  # sorted list of threshold frequencies
        storage.continuum_list_nu = <double*> continuum_list_nu.data
        storage.no_of_edges = continuum_list_nu.size
        chi_bf_tmp_partial = np.zeros(continuum_list_nu.size)
        storage.chi_bf_tmp_partial = <double*> chi_bf_tmp_partial.data
        l_pop = np.ones(storage.no_of_shells * continuum_list_nu.size, dtype=np.float64)
        storage.l_pop = <double*> l_pop.data
        l_pop_r = np.ones(storage.no_of_shells * continuum_list_nu.size, dtype=np.float64)
        storage.l_pop_r = <double*> l_pop_r.data
    # Line lists
    cdef np.ndarray[double, ndim=1] line_list_nu = model.atom_data.lines.nu.values
    storage.line_list_nu = <double*> line_list_nu.data
    storage.no_of_lines = line_list_nu.size
    cdef np.ndarray[double, ndim=2] line_lists_tau_sobolevs = model.plasma_array.tau_sobolevs.values.transpose()
    storage.line_lists_tau_sobolevs = <double*> line_lists_tau_sobolevs.data
    storage.line_lists_tau_sobolevs_nd = line_lists_tau_sobolevs.shape[1]
    cdef np.ndarray[double, ndim=2] line_lists_j_blues = model.j_blue_estimators
    storage.line_lists_j_blues = <double*> line_lists_j_blues.data
    storage.line_lists_j_blues_nd = line_lists_j_blues.shape[1]
    line_interaction_type = model.tardis_config.plasma.line_interaction_type
    if line_interaction_type == 'scatter':
        storage.line_interaction_id = 0
    elif line_interaction_type == 'downbranch':
        storage.line_interaction_id = 1
    elif line_interaction_type == 'macroatom':
        storage.line_interaction_id = 2
    else:
        storage.line_interaction_id = -99
    # macro atom & downbranch
    cdef np.ndarray[double, ndim=2] transition_probabilities
    cdef np.ndarray[int_type_t, ndim=1] line2macro_level_upper
    cdef np.ndarray[int_type_t, ndim=1] macro_block_references
    cdef np.ndarray[int_type_t, ndim=1] transition_type
    cdef np.ndarray[int_type_t, ndim=1] destination_level_id
    cdef np.ndarray[int_type_t, ndim=1] transition_line_id
    if storage.line_interaction_id >= 1:
        transition_probabilities = model.transition_probabilities.values.transpose()
        storage.transition_probabilities = <double*> transition_probabilities.data
        storage.transition_probabilities_nd = transition_probabilities.shape[1]
        line2macro_level_upper = model.atom_data.lines_upper2macro_reference_idx
        storage.line2macro_level_upper = <int_type_t*> line2macro_level_upper.data
        macro_block_references = model.atom_data.macro_atom_references['block_references'].values
        storage.macro_block_references = <int_type_t*> macro_block_references.data
        transition_type = model.atom_data.macro_atom_data['transition_type'].values
        storage.transition_type = <int_type_t*> transition_type.data
        # Destination level is not needed and/or generated for downbranch
        destination_level_id = model.atom_data.macro_atom_data['destination_level_idx'].values
        storage.destination_level_id = <int_type_t*> destination_level_id.data
        transition_line_id = model.atom_data.macro_atom_data['lines_idx'].values
        storage.transition_line_id = <int_type_t*> transition_line_id.data
    cdef np.ndarray[double, ndim=1] output_nus = np.zeros(storage.no_of_packets, dtype=np.float64)
    cdef np.ndarray[double, ndim=1] output_energies = np.zeros(storage.no_of_packets, dtype=np.float64)
    storage.output_nus = <double*> output_nus.data
    storage.output_energies = <double*> output_energies.data
    cdef np.ndarray[int_type_t, ndim=1] last_line_interaction_in_id = -1 * np.ones(storage.no_of_packets, dtype=np.int64)
    cdef np.ndarray[int_type_t, ndim=1] last_line_interaction_out_id = -1 * np.ones(storage.no_of_packets, dtype=np.int64)
    cdef np.ndarray[int_type_t, ndim=1] last_line_interaction_shell_id = -1 * np.ones(storage.no_of_packets, dtype=np.int64)
    cdef np.ndarray[int_type_t, ndim=1] last_interaction_type = -1 * np.ones(storage.no_of_packets, dtype=np.int64)
    storage.last_line_interaction_in_id = <int_type_t*> last_line_interaction_in_id.data
    storage.last_line_interaction_out_id = <int_type_t*> last_line_interaction_out_id.data
    storage.last_line_interaction_shell_id = <int_type_t*> last_line_interaction_shell_id.data
    storage.last_interaction_type = <int_type_t*> last_interaction_type.data
    cdef np.ndarray[double, ndim=1] js = np.zeros(storage.no_of_shells, dtype=np.float64)
    cdef np.ndarray[double, ndim=1] nubars = np.zeros(storage.no_of_shells, dtype=np.float64)
    storage.js = <double*> js.data
    storage.nubars = <double*> nubars.data
    storage.spectrum_start_nu = model.tardis_config.spectrum.frequency.value.min()
    storage.spectrum_end_nu = model.tardis_config.spectrum.frequency.value.max()
    storage.spectrum_virt_start_nu = model.tardis_config.montecarlo.virtual_spectrum_range.end.to('Hz', units.spectral()).value
    storage.spectrum_virt_end_nu = model.tardis_config.montecarlo.virtual_spectrum_range.start.to('Hz', units.spectral()).value
    storage.spectrum_delta_nu = model.tardis_config.spectrum.frequency.value[1] - model.tardis_config.spectrum.frequency.value[0]
    cdef np.ndarray[double, ndim=1] spectrum_virt_nu = model.montecarlo_virtual_luminosity
    storage.spectrum_virt_nu = <double*> spectrum_virt_nu.data
    storage.sigma_thomson = model.tardis_config.montecarlo.sigma_thomson.to('1/cm^2').value
    storage.inverse_sigma_thomson = 1.0 / storage.sigma_thomson
    storage.reflective_inner_boundary = model.tardis_config.montecarlo.enable_reflective_inner_boundary
    storage.inner_boundary_albedo = model.tardis_config.montecarlo.inner_boundary_albedo
<<<<<<< HEAD
=======
    storage.current_packet_id = -1

    # Data for continuum implementation
    cdef np.ndarray[double, ndim=1] t_electrons = model.plasma_array.t_electrons
    storage.t_electrons = <double*> t_electrons.data

>>>>>>> 2ed8adc5
    ######## Setting up the output ########
    #cdef np.ndarray[double, ndim=1] output_nus = np.zeros(storage.no_of_packets, dtype=np.float64)
    #cdef np.ndarray[double, ndim=1] output_energies = np.zeros(storage.no_of_packets, dtype=np.float64)
    montecarlo_main_loop(&storage, virtual_packet_flag, nthreads, model.tardis_config.montecarlo.seed)
    return output_nus, output_energies, js, nubars, last_line_interaction_in_id, last_line_interaction_out_id, last_interaction_type, last_line_interaction_shell_id
<|MERGE_RESOLUTION|>--- conflicted
+++ resolved
@@ -17,8 +17,6 @@
 ctypedef np.int64_t int_type_t
 
 cdef extern from "src/cmontecarlo.h":
-<<<<<<< HEAD
-=======
     ctypedef enum rpacket_status_t:
         TARDIS_PACKET_STATUS_IN_PROCESS = 0
         TARDIS_PACKET_STATUS_EMITTED = 1
@@ -53,7 +51,6 @@
         double chi_ff
         double chi_bf
 
->>>>>>> 2ed8adc5
     ctypedef struct storage_model_t:
         double *packet_nus
         double *packet_mus
@@ -101,22 +98,18 @@
         double inverse_sigma_thomson
         double inner_boundary_albedo
         int_type_t reflective_inner_boundary
-<<<<<<< HEAD
-=======
-        int_type_t current_packet_id
+        #int_type_t current_packet_id
         double *chi_bf_tmp_partial
         double *t_electrons
         double *l_pop
         double *l_pop_r
         ContinuumProcessesStatus cont_status
 
-    int_type_t montecarlo_one_packet(storage_model_t *storage, rpacket_t *packet, int_type_t virtual_mode)
-    int rpacket_init(rpacket_t *packet, storage_model_t *storage, int packet_index, int virtual_packet_flag)
-    double rpacket_get_nu(rpacket_t *packet)
-    double rpacket_get_energy(rpacket_t *packet)
-    void initialize_random_kit(unsigned long seed)
-
->>>>>>> 2ed8adc5
+    #int_type_t montecarlo_one_packet(storage_model_t *storage, rpacket_t *packet, int_type_t virtual_mode)
+    #int rpacket_init(rpacket_t *packet, storage_model_t *storage, int packet_index, int virtual_packet_flag)
+    #double rpacket_get_nu(rpacket_t *packet)
+    #double rpacket_get_energy(rpacket_t *packet)
+    #void initialize_random_kit(unsigned long seed)
 
     void montecarlo_main_loop(storage_model_t * storage, int_type_t virtual_packet_flag, int nthreads, unsigned long seed)
 
@@ -182,7 +175,7 @@
     cdef np.ndarray[double, ndim=1] l_pop
     cdef np.ndarray[double, ndim=1] l_pop_r
     if storage.cont_status == CONTINUUM_ON:
-        continuum_list_nu = np.array([9.0e14, 8.223e14, 6.0e14, 3.5e14, 3.0e14])  # sorted list of threshold frequencies
+        continuum_list_nu = np.array([9.0e14, 8.223e14, 6.0e14, 3.5e14, 2.0e14])  # sorted list of threshold frequencies
         storage.continuum_list_nu = <double*> continuum_list_nu.data
         storage.no_of_edges = continuum_list_nu.size
         chi_bf_tmp_partial = np.zeros(continuum_list_nu.size)
@@ -259,15 +252,13 @@
     storage.inverse_sigma_thomson = 1.0 / storage.sigma_thomson
     storage.reflective_inner_boundary = model.tardis_config.montecarlo.enable_reflective_inner_boundary
     storage.inner_boundary_albedo = model.tardis_config.montecarlo.inner_boundary_albedo
-<<<<<<< HEAD
-=======
-    storage.current_packet_id = -1
+
+    #storage.current_packet_id = -1
 
     # Data for continuum implementation
     cdef np.ndarray[double, ndim=1] t_electrons = model.plasma_array.t_electrons
     storage.t_electrons = <double*> t_electrons.data
 
->>>>>>> 2ed8adc5
     ######## Setting up the output ########
     #cdef np.ndarray[double, ndim=1] output_nus = np.zeros(storage.no_of_packets, dtype=np.float64)
     #cdef np.ndarray[double, ndim=1] output_energies = np.zeros(storage.no_of_packets, dtype=np.float64)
